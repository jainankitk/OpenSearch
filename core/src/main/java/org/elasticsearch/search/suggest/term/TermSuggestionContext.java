/*
 * Licensed to Elasticsearch under one or more contributor
 * license agreements. See the NOTICE file distributed with
 * this work for additional information regarding copyright
 * ownership. Elasticsearch licenses this file to you under
 * the Apache License, Version 2.0 (the "License"); you may
 * not use this file except in compliance with the License.
 * You may obtain a copy of the License at
 *
 *    http://www.apache.org/licenses/LICENSE-2.0
 *
 * Unless required by applicable law or agreed to in writing,
 * software distributed under the License is distributed on an
 * "AS IS" BASIS, WITHOUT WARRANTIES OR CONDITIONS OF ANY
 * KIND, either express or implied.  See the License for the
 * specific language governing permissions and limitations
 * under the License.
 */
package org.elasticsearch.search.suggest.term;

import org.elasticsearch.index.query.QueryShardContext;
import org.elasticsearch.search.suggest.DirectSpellcheckerSettings;
import org.elasticsearch.search.suggest.SuggestionSearchContext.SuggestionContext;

final class TermSuggestionContext extends SuggestionContext {

    private final DirectSpellcheckerSettings settings = new DirectSpellcheckerSettings();

    public TermSuggestionContext(QueryShardContext shardContext) {
        super(TermSuggester.PROTOTYPE, shardContext);
    }

    public DirectSpellcheckerSettings getDirectSpellCheckerSettings() {
        return settings;
    }
<<<<<<< HEAD

    @Override
    public String toString() {
        return "SpellcheckerSettings" + settings + ", BaseSettings" + super.toString();
    }

=======
>>>>>>> bbeb09ea
}<|MERGE_RESOLUTION|>--- conflicted
+++ resolved
@@ -33,13 +33,10 @@
     public DirectSpellcheckerSettings getDirectSpellCheckerSettings() {
         return settings;
     }
-<<<<<<< HEAD
 
     @Override
     public String toString() {
         return "SpellcheckerSettings" + settings + ", BaseSettings" + super.toString();
     }
 
-=======
->>>>>>> bbeb09ea
 }